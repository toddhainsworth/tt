--- conflicted
+++ resolved
@@ -75,16 +75,15 @@
         Ok(())
     }
 
-<<<<<<< HEAD
-    pub fn add_todo(&mut self, title: String) -> Result<Todo> {
-        let todo = Todo::new(title);
-=======
-    pub fn add_todo(&mut self, title: String, priority: u8) -> Result<Todo, String> {
-        let todo = Todo::new(title, priority)?;
->>>>>>> 50ebc249
+    pub fn add_todo(&mut self, title: String, priority: u8) -> Result<Todo> {
+        let todo = Todo::new(title, priority)
+            .context("Failed to create todo with invalid priority")?;
         let todo_clone = todo.clone();
         self.todos.push(todo);
+
+        // Auto-save after modification
         self.save_to_file()?;
+
         Ok(todo_clone)
     }
 
@@ -93,21 +92,23 @@
         id: usize,
         title: Option<String>,
         priority: Option<u8>,
-    ) -> Result<(), String> {
-        if id >= self.todos.len() {
-            return Err(format!("Todo with id {id} not found"));
+    ) -> Result<()> {
+        if id >= self.todos.len() {
+            return Err(anyhow::anyhow!("Todo with id {} not found", id));
         }
         if let Some(new_title) = title {
             self.todos[id].title = new_title;
         }
         if let Some(new_priority) = priority {
-            self.todos[id].set_priority(new_priority)?;
-        }
-        self.save_to_file()
-    }
-
-    pub fn validate_priority(priority: u8) -> Result<(), String> {
+            self.todos[id].set_priority(new_priority)
+                .context("Failed to set invalid priority")?;
+        }
+        self.save_to_file()
+    }
+
+    pub fn validate_priority(priority: u8) -> Result<()> {
         Todo::validate_priority(priority)
+            .context("Priority validation failed")
     }
 
     pub fn list_todos(&self) -> Vec<Todo> {
